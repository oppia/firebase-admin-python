# Copyright 2017 Google Inc.
#
# Licensed under the Apache License, Version 2.0 (the "License");
# you may not use this file except in compliance with the License.
# You may obtain a copy of the License at
#
#     http://www.apache.org/licenses/LICENSE-2.0
#
# Unless required by applicable law or agreed to in writing, software
# distributed under the License is distributed on an "AS IS" BASIS,
# WITHOUT WARRANTIES OR CONDITIONS OF ANY KIND, either express or implied.
# See the License for the specific language governing permissions and
# limitations under the License.

"""Firebase Authentication module.

This module contains functions for minting and verifying JWTs used for
authenticating against Firebase services. It also provides functions for
creating and managing user accounts in Firebase projects.
"""

import time

import firebase_admin
from firebase_admin import _auth_utils
from firebase_admin import _http_client
from firebase_admin import _token_gen
from firebase_admin import _user_import
from firebase_admin import _user_mgt
from firebase_admin import _utils


_AUTH_ATTRIBUTE = '_auth'


__all__ = [
    'ActionCodeSettings',
    'CertificateFetchError',
    'DELETE_ATTRIBUTE',
    'EmailAlreadyExistsError',
    'ErrorInfo',
    'ExpiredIdTokenError',
    'ExpiredSessionCookieError',
    'ExportedUserRecord',
    'ImportUserRecord',
<<<<<<< HEAD
=======
    'InsufficientPermissionError',
>>>>>>> ffebd3cd
    'InvalidDynamicLinkDomainError',
    'InvalidIdTokenError',
    'InvalidSessionCookieError',
    'ListUsersPage',
    'PhoneNumberAlreadyExistsError',
    'RevokedIdTokenError',
    'RevokedSessionCookieError',
    'TokenSignError',
    'UidAlreadyExistsError',
    'UnexpectedResponseError',
    'UserImportHash',
    'UserImportResult',
    'UserInfo',
    'UserMetadata',
    'UserNotFoundError',
    'UserProvider',
    'UserRecord',

    'create_custom_token',
    'create_session_cookie',
    'create_user',
    'delete_user',
    'generate_email_verification_link',
    'generate_password_reset_link',
    'generate_sign_in_with_email_link',
    'get_user',
    'get_user_by_email',
    'get_user_by_phone_number',
    'import_users',
    'list_users',
    'revoke_refresh_tokens',
    'set_custom_user_claims',
    'update_user',
    'verify_id_token',
    'verify_session_cookie',
]

ActionCodeSettings = _user_mgt.ActionCodeSettings
CertificateFetchError = _token_gen.CertificateFetchError
DELETE_ATTRIBUTE = _user_mgt.DELETE_ATTRIBUTE
EmailAlreadyExistsError = _auth_utils.EmailAlreadyExistsError
ErrorInfo = _user_import.ErrorInfo
ExpiredIdTokenError = _token_gen.ExpiredIdTokenError
ExpiredSessionCookieError = _token_gen.ExpiredSessionCookieError
ExportedUserRecord = _user_mgt.ExportedUserRecord
ImportUserRecord = _user_import.ImportUserRecord
<<<<<<< HEAD
=======
InsufficientPermissionError = _auth_utils.InsufficientPermissionError
>>>>>>> ffebd3cd
InvalidDynamicLinkDomainError = _auth_utils.InvalidDynamicLinkDomainError
InvalidIdTokenError = _auth_utils.InvalidIdTokenError
InvalidSessionCookieError = _token_gen.InvalidSessionCookieError
ListUsersPage = _user_mgt.ListUsersPage
PhoneNumberAlreadyExistsError = _auth_utils.PhoneNumberAlreadyExistsError
RevokedIdTokenError = _token_gen.RevokedIdTokenError
RevokedSessionCookieError = _token_gen.RevokedSessionCookieError
TokenSignError = _token_gen.TokenSignError
UidAlreadyExistsError = _auth_utils.UidAlreadyExistsError
UnexpectedResponseError = _auth_utils.UnexpectedResponseError
UserImportHash = _user_import.UserImportHash
UserImportResult = _user_import.UserImportResult
UserInfo = _user_mgt.UserInfo
UserMetadata = _user_mgt.UserMetadata
UserNotFoundError = _auth_utils.UserNotFoundError
UserProvider = _user_import.UserProvider
UserRecord = _user_mgt.UserRecord


def _get_auth_service(app):
    """Returns an _AuthService instance for an App.

    If the App already has an _AuthService associated with it, simply returns
    it. Otherwise creates a new _AuthService, and adds it to the App before
    returning it.

    Args:
        app: A Firebase App instance (or None to use the default App).

    Returns:
        _AuthService: An _AuthService for the specified App instance.

    Raises:
        ValueError: If the app argument is invalid.
    """
    return _utils.get_app_service(app, _AUTH_ATTRIBUTE, _AuthService)


def create_custom_token(uid, developer_claims=None, app=None):
    """Builds and signs a Firebase custom auth token.

    Args:
        uid: ID of the user for whom the token is created.
        developer_claims: A dictionary of claims to be included in the token
            (optional).
        app: An App instance (optional).

    Returns:
        bytes: A token minted from the input parameters.

    Raises:
        ValueError: If input parameters are invalid.
        TokenSignError: If an error occurs while signing the token using the remote IAM service.
    """
    token_generator = _get_auth_service(app).token_generator
    return token_generator.create_custom_token(uid, developer_claims)


def verify_id_token(id_token, app=None, check_revoked=False):
    """Verifies the signature and data for the provided JWT.

    Accepts a signed token string, verifies that it is current, and issued
    to this project, and that it was correctly signed by Google.

    Args:
        id_token: A string of the encoded JWT.
        app: An App instance (optional).
        check_revoked: Boolean, If true, checks whether the token has been revoked (optional).

    Returns:
        dict: A dictionary of key-value pairs parsed from the decoded JWT.

    Raises:
        ValueError: If ``id_token`` is a not a string or is empty.
        InvalidIdTokenError: If ``id_token`` is not a valid Firebase ID token.
        ExpiredIdTokenError: If the specified ID token has expired.
        RevokedIdTokenError: If ``check_revoked`` is ``True`` and the ID token has been revoked.
        CertificateFetchError: If an error occurs while fetching the public key certificates
            required to verify the ID token.
    """
    if not isinstance(check_revoked, bool):
        # guard against accidental wrong assignment.
        raise ValueError('Illegal check_revoked argument. Argument must be of type '
                         ' bool, but given "{0}".'.format(type(check_revoked)))
    token_verifier = _get_auth_service(app).token_verifier
    verified_claims = token_verifier.verify_id_token(id_token)
    if check_revoked:
        _check_jwt_revoked(verified_claims, RevokedIdTokenError, 'ID token', app)
    return verified_claims


def create_session_cookie(id_token, expires_in, app=None):
    """Creates a new Firebase session cookie from the given ID token and options.

    The returned JWT can be set as a server-side session cookie with a custom cookie policy.

    Args:
        id_token: The Firebase ID token to exchange for a session cookie.
        expires_in: Duration until the cookie is expired. This can be specified
            as a numeric seconds value or a ``datetime.timedelta`` instance.
        app: An App instance (optional).

    Returns:
        bytes: A session cookie generated from the input parameters.

    Raises:
        ValueError: If input parameters are invalid.
        FirebaseError: If an error occurs while creating the cookie.
    """
    token_generator = _get_auth_service(app).token_generator
    return token_generator.create_session_cookie(id_token, expires_in)


def verify_session_cookie(session_cookie, check_revoked=False, app=None):
    """Verifies a Firebase session cookie.

    Accepts a session cookie string, verifies that it is current, and issued
    to this project, and that it was correctly signed by Google.

    Args:
        session_cookie: A session cookie string to verify.
        check_revoked: Boolean, if true, checks whether the cookie has been revoked (optional).
        app: An App instance (optional).

    Returns:
        dict: A dictionary of key-value pairs parsed from the decoded JWT.

    Raises:
        ValueError: If ``session_cookie`` is a not a string or is empty.
        InvalidSessionCookieError: If ``session_cookie`` is not a valid Firebase session cookie.
        ExpiredSessionCookieError: If the specified session cookie has expired.
        RevokedSessionCookieError: If ``check_revoked`` is ``True`` and the cookie has been revoked.
        CertificateFetchError: If an error occurs while fetching the public key certificates
            required to verify the session cookie.
    """
    token_verifier = _get_auth_service(app).token_verifier
    verified_claims = token_verifier.verify_session_cookie(session_cookie)
    if check_revoked:
        _check_jwt_revoked(verified_claims, RevokedSessionCookieError, 'session cookie', app)
    return verified_claims


def revoke_refresh_tokens(uid, app=None):
    """Revokes all refresh tokens for an existing user.

    revoke_refresh_tokens updates the user's tokens_valid_after_timestamp to the current UTC
    in seconds since the epoch. It is important that the server on which this is called has its
    clock set correctly and synchronized.

    While this revokes all sessions for a specified user and disables any new ID tokens for
    existing sessions from getting minted, existing ID tokens may remain active until their
    natural expiration (one hour). To verify that ID tokens are revoked, use
    ``verify_id_token(idToken, check_revoked=True)``.
    """
    user_manager = _get_auth_service(app).user_manager
    user_manager.update_user(uid, valid_since=int(time.time()))


def get_user(uid, app=None):
    """Gets the user data corresponding to the specified user ID.

    Args:
        uid: A user ID string.
        app: An App instance (optional).

    Returns:
        UserRecord: A UserRecord instance.

    Raises:
        ValueError: If the user ID is None, empty or malformed.
        UserNotFoundError: If the specified user ID does not exist.
        FirebaseError: If an error occurs while retrieving the user.
    """
    user_manager = _get_auth_service(app).user_manager
    response = user_manager.get_user(uid=uid)
    return UserRecord(response)


def get_user_by_email(email, app=None):
    """Gets the user data corresponding to the specified user email.

    Args:
        email: A user email address string.
        app: An App instance (optional).

    Returns:
        UserRecord: A UserRecord instance.

    Raises:
        ValueError: If the email is None, empty or malformed.
        UserNotFoundError: If no user exists by the specified email address.
        FirebaseError: If an error occurs while retrieving the user.
    """
    user_manager = _get_auth_service(app).user_manager
    response = user_manager.get_user(email=email)
    return UserRecord(response)


def get_user_by_phone_number(phone_number, app=None):
    """Gets the user data corresponding to the specified phone number.

    Args:
        phone_number: A phone number string.
        app: An App instance (optional).

    Returns:
        UserRecord: A UserRecord instance.

    Raises:
        ValueError: If the phone number is None, empty or malformed.
        UserNotFoundError: If no user exists by the specified phone number.
        FirebaseError: If an error occurs while retrieving the user.
    """
    user_manager = _get_auth_service(app).user_manager
    response = user_manager.get_user(phone_number=phone_number)
    return UserRecord(response)


def list_users(page_token=None, max_results=_user_mgt.MAX_LIST_USERS_RESULTS, app=None):
    """Retrieves a page of user accounts from a Firebase project.

    The ``page_token`` argument governs the starting point of the page. The ``max_results``
    argument governs the maximum number of user accounts that may be included in the returned page.
    This function never returns None. If there are no user accounts in the Firebase project, this
    returns an empty page.

    Args:
        page_token: A non-empty page token string, which indicates the starting point of the page
            (optional). Defaults to ``None``, which will retrieve the first page of users.
        max_results: A positive integer indicating the maximum number of users to include in the
            returned page (optional). Defaults to 1000, which is also the maximum number allowed.
        app: An App instance (optional).

    Returns:
        ListUsersPage: A ListUsersPage instance.

    Raises:
        ValueError: If max_results or page_token are invalid.
        FirebaseError: If an error occurs while retrieving the user accounts.
    """
    user_manager = _get_auth_service(app).user_manager
    def download(page_token, max_results):
        return user_manager.list_users(page_token, max_results)
    return ListUsersPage(download, page_token, max_results)


def create_user(**kwargs): # pylint: disable=differing-param-doc
    """Creates a new user account with the specified properties.

    Args:
        kwargs: A series of keyword arguments (optional).

    Keyword Args:
        uid: User ID to assign to the newly created user (optional).
        display_name: The user's display name (optional).
        email: The user's primary email (optional).
        email_verified: A boolean indicating whether or not the user's primary email is
            verified (optional).
        phone_number: The user's primary phone number (optional).
        photo_url: The user's photo URL (optional).
        password: The user's raw, unhashed password. (optional).
        disabled: A boolean indicating whether or not the user account is disabled (optional).
        app: An App instance (optional).

    Returns:
        UserRecord: A UserRecord instance for the newly created user.

    Raises:
        ValueError: If the specified user properties are invalid.
        FirebaseError: If an error occurs while creating the user account.
    """
    app = kwargs.pop('app', None)
    user_manager = _get_auth_service(app).user_manager
    uid = user_manager.create_user(**kwargs)
    return UserRecord(user_manager.get_user(uid=uid))


def update_user(uid, **kwargs): # pylint: disable=differing-param-doc
    """Updates an existing user account with the specified properties.

    Args:
        uid: A user ID string.
        kwargs: A series of keyword arguments (optional).

    Keyword Args:
        display_name: The user's display name (optional). Can be removed by explicitly passing
            ``auth.DELETE_ATTRIBUTE``.
        email: The user's primary email (optional).
        email_verified: A boolean indicating whether or not the user's primary email is
            verified (optional).
        phone_number: The user's primary phone number (optional). Can be removed by explicitly
            passing ``auth.DELETE_ATTRIBUTE``.
        photo_url: The user's photo URL (optional). Can be removed by explicitly passing
            ``auth.DELETE_ATTRIBUTE``.
        password: The user's raw, unhashed password. (optional).
        disabled: A boolean indicating whether or not the user account is disabled (optional).
        custom_claims: A dictionary or a JSON string contining the custom claims to be set on the
            user account (optional). To remove all custom claims, pass ``auth.DELETE_ATTRIBUTE``.
        valid_since: An integer signifying the seconds since the epoch. This field is set by
            ``revoke_refresh_tokens`` and it is discouraged to set this field directly.

    Returns:
        UserRecord: An updated UserRecord instance for the user.

    Raises:
        ValueError: If the specified user ID or properties are invalid.
        FirebaseError: If an error occurs while updating the user account.
    """
    app = kwargs.pop('app', None)
    user_manager = _get_auth_service(app).user_manager
    user_manager.update_user(uid, **kwargs)
    return UserRecord(user_manager.get_user(uid=uid))


def set_custom_user_claims(uid, custom_claims, app=None):
    """Sets additional claims on an existing user account.

    Custom claims set via this function can be used to define user roles and privilege levels.
    These claims propagate to all the devices where the user is already signed in (after token
    expiration or when token refresh is forced), and next time the user signs in. The claims
    can be accessed via the user's ID token JWT. If a reserved OIDC claim is specified (sub, iat,
    iss, etc), an error is thrown. Claims payload must also not be larger then 1000 characters
    when serialized into a JSON string.

    Args:
        uid: A user ID string.
        custom_claims: A dictionary or a JSON string of custom claims. Pass None to unset any
            claims set previously.
        app: An App instance (optional).

    Raises:
        ValueError: If the specified user ID or the custom claims are invalid.
        FirebaseError: If an error occurs while updating the user account.
    """
    user_manager = _get_auth_service(app).user_manager
<<<<<<< HEAD
=======
    if custom_claims is None:
        custom_claims = DELETE_ATTRIBUTE
>>>>>>> ffebd3cd
    user_manager.update_user(uid, custom_claims=custom_claims)


def delete_user(uid, app=None):
    """Deletes the user identified by the specified user ID.

    Args:
        uid: A user ID string.
        app: An App instance (optional).

    Raises:
        ValueError: If the user ID is None, empty or malformed.
        FirebaseError: If an error occurs while deleting the user account.
    """
    user_manager = _get_auth_service(app).user_manager
    user_manager.delete_user(uid)


def import_users(users, hash_alg=None, app=None):
    """Imports the specified list of users into Firebase Auth.

    At most 1000 users can be imported at a time. This operation is optimized for bulk imports and
    will ignore checks on identifier uniqueness which could result in duplications. The
    ``hash_alg`` parameter must be specified when importing users with passwords. Refer to the
    ``UserImportHash`` class for supported hash algorithms.

    Args:
        users: A list of ``ImportUserRecord`` instances to import. Length of the list must not
            exceed 1000.
        hash_alg: A ``UserImportHash`` object (optional). Required when importing users with
            passwords.
        app: An App instance (optional).

    Returns:
        UserImportResult: An object summarizing the result of the import operation.

    Raises:
        ValueError: If the provided arguments are invalid.
        FirebaseError: If an error occurs while importing users.
    """
    user_manager = _get_auth_service(app).user_manager
    result = user_manager.import_users(users, hash_alg)
    return UserImportResult(result, len(users))


def generate_password_reset_link(email, action_code_settings=None, app=None):
    """Generates the out-of-band email action link for password reset flows for the specified email
    address.

    Args:
        email: The email of the user whose password is to be reset.
        action_code_settings: ``ActionCodeSettings`` instance (optional). Defines whether
            the link is to be handled by a mobile app and the additional state information to be
            passed in the deep link.
        app: An App instance (optional).
    Returns:
        link: The password reset link created by the API

    Raises:
        ValueError: If the provided arguments are invalid
        FirebaseError: If an error occurs while generating the link
    """
    user_manager = _get_auth_service(app).user_manager
    return user_manager.generate_email_action_link(
        'PASSWORD_RESET', email, action_code_settings=action_code_settings)


def generate_email_verification_link(email, action_code_settings=None, app=None):
    """Generates the out-of-band email action link for email verification flows for the specified
    email address.

    Args:
        email: The email of the user to be verified.
        action_code_settings: ``ActionCodeSettings`` instance (optional). Defines whether
            the link is to be handled by a mobile app and the additional state information to be
            passed in the deep link.
        app: An App instance (optional).
    Returns:
        link: The email verification link created by the API

    Raises:
        ValueError: If the provided arguments are invalid
        FirebaseError: If an error occurs while generating the link
    """
    user_manager = _get_auth_service(app).user_manager
    return user_manager.generate_email_action_link(
        'VERIFY_EMAIL', email, action_code_settings=action_code_settings)


def generate_sign_in_with_email_link(email, action_code_settings, app=None):
    """Generates the out-of-band email action link for email link sign-in flows, using the action
    code settings provided.

    Args:
        email: The email of the user signing in.
        action_code_settings: ``ActionCodeSettings`` instance. Defines whether
            the link is to be handled by a mobile app and the additional state information to be
            passed in the deep link.
        app: An App instance (optional).
    Returns:
        link: The email sign-in link created by the API

    Raises:
        ValueError: If the provided arguments are invalid
        FirebaseError: If an error occurs while generating the link
    """
    user_manager = _get_auth_service(app).user_manager
    return user_manager.generate_email_action_link(
        'EMAIL_SIGNIN', email, action_code_settings=action_code_settings)


def _check_jwt_revoked(verified_claims, exc_type, label, app):
    user = get_user(verified_claims.get('uid'), app=app)
    if verified_claims.get('iat') * 1000 < user.tokens_valid_after_timestamp:
        raise exc_type('The Firebase {0} has been revoked.'.format(label))


class _AuthService:
    """Firebase Authentication service."""

    ID_TOOLKIT_URL = 'https://identitytoolkit.googleapis.com/v1/projects/'

    def __init__(self, app):
        credential = app.credential.get_credential()
        version_header = 'Python/Admin/{0}'.format(firebase_admin.__version__)

        if not app.project_id:
            raise ValueError("""Project ID is required to access the auth service.
            1. Use a service account credential, or
            2. set the project ID explicitly via Firebase App options, or
            3. set the project ID via the GOOGLE_CLOUD_PROJECT environment variable.""")

        client = _http_client.JsonHttpClient(
            credential=credential, base_url=self.ID_TOOLKIT_URL + app.project_id,
            headers={'X-Client-Version': version_header})
        self._token_generator = _token_gen.TokenGenerator(app, client)
        self._token_verifier = _token_gen.TokenVerifier(app)
        self._user_manager = _user_mgt.UserManager(client)

    @property
    def token_generator(self):
        return self._token_generator

    @property
    def token_verifier(self):
        return self._token_verifier

    @property
    def user_manager(self):
        return self._user_manager<|MERGE_RESOLUTION|>--- conflicted
+++ resolved
@@ -43,10 +43,7 @@
     'ExpiredSessionCookieError',
     'ExportedUserRecord',
     'ImportUserRecord',
-<<<<<<< HEAD
-=======
     'InsufficientPermissionError',
->>>>>>> ffebd3cd
     'InvalidDynamicLinkDomainError',
     'InvalidIdTokenError',
     'InvalidSessionCookieError',
@@ -93,10 +90,7 @@
 ExpiredSessionCookieError = _token_gen.ExpiredSessionCookieError
 ExportedUserRecord = _user_mgt.ExportedUserRecord
 ImportUserRecord = _user_import.ImportUserRecord
-<<<<<<< HEAD
-=======
 InsufficientPermissionError = _auth_utils.InsufficientPermissionError
->>>>>>> ffebd3cd
 InvalidDynamicLinkDomainError = _auth_utils.InvalidDynamicLinkDomainError
 InvalidIdTokenError = _auth_utils.InvalidIdTokenError
 InvalidSessionCookieError = _token_gen.InvalidSessionCookieError
@@ -432,11 +426,8 @@
         FirebaseError: If an error occurs while updating the user account.
     """
     user_manager = _get_auth_service(app).user_manager
-<<<<<<< HEAD
-=======
     if custom_claims is None:
         custom_claims = DELETE_ATTRIBUTE
->>>>>>> ffebd3cd
     user_manager.update_user(uid, custom_claims=custom_claims)
 
 
