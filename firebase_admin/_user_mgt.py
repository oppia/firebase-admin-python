--- conflicted
+++ resolved
@@ -38,11 +38,7 @@
 DELETE_ATTRIBUTE = Sentinel('Value used to delete an attribute from a user profile')
 
 
-<<<<<<< HEAD
-class UserMetadata(object):
-=======
 class UserMetadata:
->>>>>>> ffebd3cd
     """Contains additional metadata associated with a user account."""
 
     def __init__(self, creation_timestamp=None, last_sign_in_timestamp=None):
@@ -371,11 +367,7 @@
         return self._data.get('providerId')
 
 
-<<<<<<< HEAD
-class ActionCodeSettings(object):
-=======
 class ActionCodeSettings:
->>>>>>> ffebd3cd
     """Contains required continue/state URL with optional Android and iOS settings.
     Used when invoking the email action link generation APIs.
     """
@@ -459,11 +451,7 @@
     return parameters
 
 
-<<<<<<< HEAD
-class UserManager(object):
-=======
 class UserManager:
->>>>>>> ffebd3cd
     """Provides methods for interacting with the Google Identity Toolkit."""
 
     def __init__(self, client):
@@ -645,10 +633,7 @@
             link_url: action url to be emailed to the user
 
         Raises:
-<<<<<<< HEAD
-=======
             UnexpectedResponseError: If the backend server responds with an unexpected message
->>>>>>> ffebd3cd
             FirebaseError: If an error occurs while generating the link
             ValueError: If the provided arguments are invalid
         """
